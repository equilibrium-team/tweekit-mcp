--- conflicted
+++ resolved
@@ -588,11 +588,7 @@
 
 [[package]]
 name = "maitrix-mcp"
-<<<<<<< HEAD
-version = "1.5.0"
-=======
 version = "0.2.0"
->>>>>>> 9c696f4a
 source = { virtual = "." }
 dependencies = [
     { name = "fastapi" },
