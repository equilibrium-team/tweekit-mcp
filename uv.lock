--- conflicted
+++ resolved
@@ -588,11 +588,7 @@
 
 [[package]]
 name = "maitrix-mcp"
-<<<<<<< HEAD
-version = "1.5.0"
-=======
 version = "0.2.0"
->>>>>>> 348c1882
 source = { virtual = "." }
 dependencies = [
     { name = "fastapi" },
